"""
fsdp.py

Core class definition for a strategy implementing Torch native Fully Sharded Data Parallel Training (with support for
fine-grained control over wrapping policies and mixed precision per component).
"""
import math
import shutil
from collections import OrderedDict
from functools import partial
from pathlib import Path
from typing import Callable, Optional

import torch
import torch.distributed as dist
import torch.nn as nn
from torch.distributed.algorithms._checkpoint.checkpoint_wrapper import (
    CheckpointImpl,
    apply_activation_checkpointing,
    checkpoint_wrapper,
)
from torch.distributed.fsdp import (
    FullStateDictConfig,
    MixedPrecision,
    ShardingStrategy,
    StateDictType,
)
from torch.distributed.fsdp import FullyShardedDataParallel as FSDP
from torch.optim import AdamW
<<<<<<< HEAD
from pytorch_optimizer import create_optimizer, StableAdamW
=======
>>>>>>> 51c48f19

from transformers.optimization import get_cosine_schedule_with_warmup, get_constant_schedule_with_warmup, get_constant_schedule
from prismatic.util.infinite_schedule import get_infinite_schedule_with_warmup_rsqrt_cooldown
from prismatic.models.vlms import PrismaticVLM
from prismatic.overwatch import initialize_overwatch
from prismatic.training.strategies.base_strategy import TrainingStrategy

from peft import PeftModel, PeftModelForCausalLM

import schedulefree
# Initialize Overwatch =>> Wraps `logging.Logger`
overwatch = initialize_overwatch(__name__)


class FSDPStrategy(TrainingStrategy):
    def __init__(
        self,
        vlm: PrismaticVLM,
        device_id: int,
        epochs: int,
        max_steps: Optional[int],
        global_batch_size: int,
        per_device_batch_size: int,
        learning_rate: float,
        weight_decay: float,
        max_grad_norm: float,
        lr_scheduler_type: str,
        warmup_ratio: float,
        enable_gradient_checkpointing: bool = True,
        enable_mixed_precision_training: bool = True,
        reduce_in_full_precision: bool = False,
        mixed_precision_dtype: torch.dtype = torch.bfloat16,
        worker_init_fn: Optional[Callable[[int], None]] = None,
        sharding_strategy: str = "shard-grad-op",
        state_dict_type: StateDictType = StateDictType.FULL_STATE_DICT,
        n_train_examples: int = None,
        cfg = None,
    ) -> None:
        super().__init__(
            vlm=vlm,
            device_id=device_id,
            epochs=epochs,
            max_steps=max_steps,
            global_batch_size=global_batch_size,
            per_device_batch_size=per_device_batch_size,
            learning_rate=learning_rate,
            weight_decay=weight_decay,
            max_grad_norm=max_grad_norm,
            lr_scheduler_type=lr_scheduler_type,
            warmup_ratio=warmup_ratio,
            enable_gradient_checkpointing=enable_gradient_checkpointing,
            enable_mixed_precision_training=enable_mixed_precision_training,
            reduce_in_full_precision=reduce_in_full_precision,
            mixed_precision_dtype=mixed_precision_dtype,
            worker_init_fn=worker_init_fn,
            n_train_examples=n_train_examples,
            cfg=cfg
        )

        # FSDP-Specific Parameters
        if sharding_strategy == "shard-grad-op":
            self.fsdp_sharding_strategy = ShardingStrategy.SHARD_GRAD_OP
            #self.fsdp_sharding_strategy = ShardingStrategy._HYBRID_SHARD_ZERO2
        elif sharding_strategy == "full-shard":
            self.fsdp_sharding_strategy = ShardingStrategy.FULL_SHARD
            #self.fsdp_sharding_strategy = ShardingStrategy.HYBRID_SHARD
        elif sharding_strategy == "hybrid-shard":
            self.fsdp_sharding_strategy = ShardingStrategy._HYBRID_SHARD_ZERO2
        else:
            raise ValueError(f"FSDP Sharding Strategy {sharding_strategy} is not supported!")

        assert state_dict_type == StateDictType.FULL_STATE_DICT, "Sharded state saving is not yet implemented!"
        self.fsdp_state_dict_type = state_dict_type
        self.fsdp_save_policy = FullStateDictConfig(offload_to_cpu=True, rank0_only=True)
        self.mitigation = cfg['mitigation'] if isinstance(cfg, dict) else getattr(cfg, 'mitigation', None)

    def save_checkpoint(
        self,
        run_dir: Path,
        global_step: int,
        epoch: int,
        train_loss: Optional[float] = None,
        only_trainable: bool = True,
    ) -> None:
        """Save a checkpoint to the `run_dir` only containing the state_dicts for trainable parameters by default."""
        assert isinstance(self.vlm, FSDP), "FSDPStrategy.save_checkpoint assumes VLM is already wrapped in FSDP!"

        # Summon Full State Dictionary =>> Reconstitute from Shards
        with FSDP.state_dict_type(self.vlm, self.fsdp_state_dict_type, self.fsdp_save_policy):
            full_vlm_state_dict = self.vlm.state_dict()
            model_state_dicts = {
                mkey: OrderedDict() for mkey in (self.trainable_module_keys if only_trainable else self.all_module_keys)
            }

            # Iterate through `full_vlm_state_dict` and split `mkey.{full_dotted_path}` -> `mkey: {full_dotted_path}`
            for key, param in full_vlm_state_dict.items():
                for mkey in model_state_dicts:
                    if key.startswith(mprefix := f"{mkey}."):
                        model_state_dicts[mkey][key.removeprefix(mprefix)] = param

            # Save on rank zero *only*
            if overwatch.is_rank_zero():
                checkpoint_dir = run_dir / "checkpoints"
                if train_loss is None:
                    checkpoint_path = checkpoint_dir / f"step-{global_step:06d}-epoch-{epoch:02d}-loss=inf.pt"
                else:
                    checkpoint_path = (
                        checkpoint_dir / f"step-{global_step:06d}-epoch-{epoch:02d}-loss={train_loss:.4f}.pt"
                    )

                # Save Checkpoint & Copy Latest to `latest-checkpoint.pt`
                torch.save({"model": model_state_dicts}, checkpoint_path)
                shutil.copy(checkpoint_path, checkpoint_dir / "latest-checkpoint.pt")
                # supported_classes = (PeftModel,PeftModelForCausalLM)
                # peft_dir = run_dir / "checkpoint_llm_only"
                # if not isinstance(self.vlm.llm_backbone, supported_classes):
                #     if isinstance(unwrap_model(self.vlm.llm_backbone), supported_classes):
                #         overwatch.info(f"Saving LLM Backbone to {peft_dir}")
                #         unwrap_model(self.vlm.llm_backbone).save_pretrained(
                #     peft_dir, state_dict=model_state_dicts['model']['llm_backbone'], safe_serialization=self.args.save_safetensors
                # )
                # else:
                #     overwatch.info(f"Saving LLM Backbone to {peft_dir}")
                #     self.vlm.llm_backbone.save_pretrained(
                #     peft_dir, state_dict=model_state_dicts['model']['llm_backbone'], safe_serialization=self.args.save_safetensors
                # )



    def run_setup(self, run_dir: Path) -> None:
        # Iteratively Assemble FSDP Wrapping Policy by fetching the wrapping policies for each backbone/constituent
        vlm_fsdp_wrapping_policy = self.vlm.get_fsdp_wrapping_policy()

        # Assemble the Default FSDP Mixed Precision Policy
        if self.enable_mixed_precision_training and self.mixed_precision_dtype == torch.bfloat16:
            # MixedPrecision `param_dtype` specifies *compute* dtype (for forward/backward only)
            #   => Reference: https://pytorch.org/docs/stable/fsdp.html#torch.distributed.fsdp.MixedPrecision
            reduce_buffer_dtype = torch.bfloat16 if not self.reduce_in_full_precision else torch.float32
            fsdp_precision_policy = MixedPrecision(
                param_dtype=torch.bfloat16, reduce_dtype=reduce_buffer_dtype, buffer_dtype=reduce_buffer_dtype
            )

            # When running FSDP with a frozen vision backbone --> move to half precision!
            overwatch.info("Casting Vision Backbone to *Half Precision* via `.to(dtype=...)`")
            self.vlm.vision_backbone.to(dtype=self.vlm.vision_backbone.half_precision_dtype)

        else:
            # If we're not using mixed precision, everything is in default full precision!
            fsdp_precision_policy = MixedPrecision(
                param_dtype=torch.float32, reduce_dtype=torch.float32, buffer_dtype=torch.float32
            )

        # <FSDP> => note that FSDP will automatically take care of device placement (similar to `autocast`)
        if self.mitigation is not None:
            self.vlm = FSDP(
                self.vlm,
                auto_wrap_policy=vlm_fsdp_wrapping_policy,
                mixed_precision=fsdp_precision_policy if self.mitigation!='qlora' else None,
                sharding_strategy=self.fsdp_sharding_strategy,
                device_id=torch.cuda.current_device(),
                backward_prefetch="backward_pre",
                limit_all_gathers=False, #
                use_orig_params=False if (self.mitigation!='ia3') else True, #
                sync_module_states=True, #
                forward_prefetch=False, #
                cpu_offload=torch.distributed.fsdp.CPUOffload(offload_params=True) #
            )
        else:
            self.vlm = FSDP(
                self.vlm,
                auto_wrap_policy=vlm_fsdp_wrapping_policy,
                mixed_precision=fsdp_precision_policy,
                sharding_strategy=self.fsdp_sharding_strategy,
                device_id=torch.cuda.current_device(),
                limit_all_gathers=True,
                use_orig_params=True,
                cpu_offload=torch.distributed.fsdp.CPUOffload(offload_params=True)
            )

        # Gradient Checkpoint Setup
        if self.enable_gradient_checkpointing:
            # For Gradient Checkpointing under FSDP --> we make the same assumption as in the DDP/other strategies; the
            #   bulk of activation memory is taken up by the LLM activations. However, unlike other strategies, we
            #   cannot rely on the HF Transformers default `gradient_checkpointing_enable()` --> FSDP breaks semantics!
            #
            # Instead, we need to write our own *NO-REENTRANT* wrapper, and apply it to the LLM's Transformer Layer.
            non_reentrant_wrapper = partial(checkpoint_wrapper, checkpoint_impl=CheckpointImpl.NO_REENTRANT)

            def check_fn(submodule: nn.Module) -> bool:
                return isinstance(submodule, self.llm_transformer_layer_cls)

            # Note that the terms "activation checkpointing" and "gradient checkpointing" are synonymous!
            apply_activation_checkpointing(self.vlm, checkpoint_wrapper_fn=non_reentrant_wrapper, check_fn=check_fn)

        # Barrier =>> Sharding takes a minute?
        dist.barrier()

        # Create Optimizer and LR Scheduler =>> note that most of the LR Schedulers we use require `max_steps/epochs`
        #   => Optimizer should only operate on parameters that are *unfrozen* / trainable!
        if self.lr_scheduler_type == "linear-warmup+cosine-decay":
            n_train_examples = math.ceil(self.n_train_examples / self.global_batch_size) * self.global_batch_size
            if self.max_steps is None:
                num_training_steps = (n_train_examples * self.epochs) // self.global_batch_size
            else:
                num_training_steps = self.max_steps

            # Set warmup steps (floor) based on `warmup_ratio` (should be 0.03 - 0.05)
            num_warmup_steps = int(num_training_steps * self.warmup_ratio)

            # Default AdamW w/ specified LR & Linear Warmup / Cosine Decay & Weight Decay
            #   => Create Parameter Groups --> bias terms, normalization layer parameters shouldn't be decayed!
            decay, no_decay = [], []
            for name, param in self.vlm.named_parameters():
                if not param.requires_grad:
                    continue

                # Check on any parameters with fewer than 2 dimensions or with "bias" in the name
                if param.ndim <= 1 or name.endswith(".bias"):
                    no_decay.append(param)
                else:
                    decay.append(param)

            # Build Parameter Groups
            groups = [{"params": decay, "weight_decay": self.weight_decay}, {"params": no_decay, "weight_decay": 0.0}]
            # Create Optimizer & LR Scheduler
            self.optimizer = AdamW(groups, lr=self.learning_rate)

<<<<<<< HEAD
            if self.stableadam:
                self.optimizer = StableAdamW(groups, lr=self.learning_rate)

            else:
                self.optimizer = AdamW(groups, lr=self.learning_rate)
=======
            self.optimizer = AdamW(groups, lr=self.learning_rate)
>>>>>>> 51c48f19

            self.lr_scheduler = get_cosine_schedule_with_warmup(self.optimizer, num_warmup_steps, num_training_steps)
            for param_group in self.optimizer.param_groups:
                param_group["lr"] = 0.0

        elif self.lr_scheduler_type == "schedule-free": # Facebook's https://github.com/facebookresearch/schedule_free
            n_train_examples = math.ceil(self.n_train_examples / self.global_batch_size) * self.global_batch_size
            if self.max_steps is None:
                num_training_steps = (n_train_examples * self.epochs) // self.global_batch_size
            else:
                num_training_steps = self.max_steps

            # Set warmup steps (floor) based on `warmup_ratio` (should be 0.03 - 0.05)
            num_warmup_steps = int(num_training_steps * self.warmup_ratio)

            decay, no_decay = [], []
            for name, param in self.vlm.named_parameters():
                if not param.requires_grad:
                    continue

                # Check on any parameters with fewer than 2 dimensions or with "bias" in the name
                if param.ndim <= 1 or name.endswith(".bias"):
                    no_decay.append(param)
                else:
                    decay.append(param)

            # Build Parameter Groups
            groups = [{"params": decay, "weight_decay": self.weight_decay}, {"params": no_decay, "weight_decay": 0.0}]

            self.optimizer = schedulefree.AdamWScheduleFree(groups, lr=self.learning_rate, warmup_steps=num_warmup_steps)
            #overwatch.info(f"Param groups of optimizer: {self.optimizer.param_groups}")
            self.lr_scheduler = None # No scheduler 
            # for param_group in self.optimizer.param_groups:
            #     param_group["lr"] = 0.0
    
        elif self.lr_scheduler_type == "linear-warmup+constant":
            n_train_examples = math.ceil(self.n_train_examples / self.global_batch_size) * self.global_batch_size
            if self.max_steps is None:
                num_training_steps = (n_train_examples * self.epochs) // self.global_batch_size
            else:
                num_training_steps = self.max_steps

            # Set warmup steps (floor) based on `warmup_ratio` (should be 0.03 - 0.05)
            num_warmup_steps = int(num_training_steps * self.warmup_ratio)

            # Default AdamW w/ specified LR & Linear Warmup / Cosine Decay & Weight Decay
            #   => Create Parameter Groups --> bias terms, normalization layer parameters shouldn't be decayed!
            decay, no_decay = [], []
            for name, param in self.vlm.named_parameters():
                if not param.requires_grad:
                    continue

                # Check on any parameters with fewer than 2 dimensions or with "bias" in the name
                if param.ndim <= 1 or name.endswith(".bias"):
                    no_decay.append(param)
                else:
                    decay.append(param)

            # Build Parameter Groups
            groups = [{"params": decay, "weight_decay": self.weight_decay}, {"params": no_decay, "weight_decay": 0.0}]
            # Create Optimizer & LR Scheduler
<<<<<<< HEAD
            if self.stableadam:
                self.optimizer = StableAdamW(groups, lr=self.learning_rate)

            else:
                self.optimizer = AdamW(groups, lr=self.learning_rate)
=======
            self.optimizer = AdamW(groups, lr=self.learning_rate)
>>>>>>> 51c48f19

            self.lr_scheduler = get_constant_schedule_with_warmup(self.optimizer, num_warmup_steps) #get_constant_schedule(self.optimizer) 
            for param_group in self.optimizer.param_groups:
                param_group["lr"] = 0.0

        elif self.lr_scheduler_type == "constant":
            n_train_examples = math.ceil(self.n_train_examples / self.global_batch_size) * self.global_batch_size
            if self.max_steps is None:
                num_training_steps = (n_train_examples * self.epochs) // self.global_batch_size
            else:
                num_training_steps = self.max_steps

            # Set warmup steps (floor) based on `warmup_ratio` (should be 0.03 - 0.05)
            num_warmup_steps = int(num_training_steps * self.warmup_ratio)
            decay, no_decay = [], []
            for name, param in self.vlm.named_parameters():
                if not param.requires_grad:
                    continue

                # Check on any parameters with fewer than 2 dimensions or with "bias" in the name
                if param.ndim <= 1 or name.endswith(".bias"):
                    no_decay.append(param)
                else:
                    decay.append(param)

            # Build Parameter Groups
            groups = [{"params": decay, "weight_decay": self.weight_decay}, {"params": no_decay, "weight_decay": 0.0}]
            # Create Optimizer & LR Scheduler
<<<<<<< HEAD
            if self.stableadam:
                self.optimizer = StableAdamW(groups, lr=self.learning_rate)

            else:
                self.optimizer = AdamW(groups, lr=self.learning_rate)
=======
            self.optimizer = AdamW(groups, lr=self.learning_rate)
>>>>>>> 51c48f19

            self.lr_scheduler = get_constant_schedule(self.optimizer)
            for param_group in self.optimizer.param_groups:
                param_group["lr"] = 0.0

        elif self.lr_scheduler_type == "infinite+rsqrt-cooldown":
            n_train_examples = math.ceil(self.n_train_examples / self.global_batch_size) * self.global_batch_size
            if self.max_steps is None:
                num_training_steps = (n_train_examples * self.epochs) // self.global_batch_size
            else:
                num_training_steps = self.max_steps

            # Set warmup steps (floor) based on `warmup_ratio` (should be 0.03 - 0.05)
            num_warmup_steps = int(num_training_steps * self.warmup_ratio)

            # Default AdamW w/ specified LR & Linear Warmup / Cosine Decay & Weight Decay
            #   => Create Parameter Groups --> bias terms, normalization layer parameters shouldn't be decayed!
            decay, no_decay = [], []
            for name, param in self.vlm.named_parameters():
                if not param.requires_grad:
                    continue

                # Check on any parameters with fewer than 2 dimensions or with "bias" in the name
                if param.ndim <= 1 or name.endswith(".bias"):
                    no_decay.append(param)
                else:
                    decay.append(param)

            # Build Parameter Groups
            groups = [{"params": decay, "weight_decay": self.weight_decay}, {"params": no_decay, "weight_decay": 0.0}]
            # Create Optimizer & LR Scheduler
<<<<<<< HEAD
            if self.stableadam:
                self.optimizer = StableAdamW(groups, lr=self.learning_rate)

            else:
                self.optimizer = AdamW(groups, lr=self.learning_rate)
=======
            self.optimizer = AdamW(groups, lr=self.learning_rate)
>>>>>>> 51c48f19
                
            self.lr_scheduler = get_infinite_schedule_with_warmup_rsqrt_cooldown(self.optimizer, num_warmup_steps=num_warmup_steps, \
                decay_steps=num_training_steps - 2 * num_warmup_steps, cooldown_steps=num_warmup_steps)
            for param_group in self.optimizer.param_groups:
                param_group["lr"] = 0.0

        else:
            raise ValueError(f"Learning Rate Schedule with type `{self.lr_scheduler_type}` is not supported!")

        # Finalize Setup =>> Log!
        overwatch.info(
            "FSDP Full-Shard Strategy =>> Finalized Training Setup:\n"
            f"Sharding Strategy = {self.fsdp_sharding_strategy}\n"
            f"         |-> Global (Effective) Batch Size = {self.global_batch_size}\n"
            f"         |-> Per-Device Batch Size = {self.per_device_batch_size}\n"
            f"         |-> Distributed World Size = {overwatch.world_size()}\n"
            f"         |-> Gradient Accumulation Steps = {self.grad_accumulation_steps}\n\n"
            f"         |-> LLM Backbone FSDP Gradient Checkpointing = {self.enable_gradient_checkpointing}\n"
            f"         |-> Use FSDP Mixed Precision = {self.enable_mixed_precision_training}\n"
            f"                 |-> Parameter Precision = {fsdp_precision_policy.param_dtype}\n"
            f"                 |-> Reduction Precision = {fsdp_precision_policy.reduce_dtype}\n"
            f"                 |-> Buffer Precision = {fsdp_precision_policy.buffer_dtype}\n\n"
            f"         |-> Default AdamW LR = {self.learning_rate}\n"
            f"         |-> AdamW Weight Decay = {self.weight_decay}\n"
            f"         |-> LR Scheduler Type = {self.lr_scheduler_type}\n"
            f"         |-> LR Scheduler Warmup Steps (Ratio) = {num_warmup_steps} ({self.warmup_ratio})\n"
            f"         |-> Dataset Size = {n_train_examples} Examples\n"
            f"         |-> Max Steps = {num_training_steps}\n"
        )

    def clip_grad_norm(self) -> None:
        # Note =>> FSDP uses a custom `clip_grad_norm_` function; requires *uniform grad dtype*
        self.vlm.clip_grad_norm_(max_norm=self.max_grad_norm)

def unwrap_model(model: nn.Module) -> nn.Module:
    """
    Recursively unwraps a model from potential containers (as used in distributed training).

    Args:
        model (`torch.nn.Module`): The model to unwrap.
    """
    # since there could be multiple levels of wrapping, unwrap recursively
    if hasattr(model, "module"):
        return unwrap_model(model.module)
    else:
        return model<|MERGE_RESOLUTION|>--- conflicted
+++ resolved
@@ -27,10 +27,6 @@
 )
 from torch.distributed.fsdp import FullyShardedDataParallel as FSDP
 from torch.optim import AdamW
-<<<<<<< HEAD
-from pytorch_optimizer import create_optimizer, StableAdamW
-=======
->>>>>>> 51c48f19
 
 from transformers.optimization import get_cosine_schedule_with_warmup, get_constant_schedule_with_warmup, get_constant_schedule
 from prismatic.util.infinite_schedule import get_infinite_schedule_with_warmup_rsqrt_cooldown
@@ -258,15 +254,7 @@
             # Create Optimizer & LR Scheduler
             self.optimizer = AdamW(groups, lr=self.learning_rate)
 
-<<<<<<< HEAD
-            if self.stableadam:
-                self.optimizer = StableAdamW(groups, lr=self.learning_rate)
-
-            else:
-                self.optimizer = AdamW(groups, lr=self.learning_rate)
-=======
             self.optimizer = AdamW(groups, lr=self.learning_rate)
->>>>>>> 51c48f19
 
             self.lr_scheduler = get_cosine_schedule_with_warmup(self.optimizer, num_warmup_steps, num_training_steps)
             for param_group in self.optimizer.param_groups:
@@ -328,15 +316,7 @@
             # Build Parameter Groups
             groups = [{"params": decay, "weight_decay": self.weight_decay}, {"params": no_decay, "weight_decay": 0.0}]
             # Create Optimizer & LR Scheduler
-<<<<<<< HEAD
-            if self.stableadam:
-                self.optimizer = StableAdamW(groups, lr=self.learning_rate)
-
-            else:
-                self.optimizer = AdamW(groups, lr=self.learning_rate)
-=======
             self.optimizer = AdamW(groups, lr=self.learning_rate)
->>>>>>> 51c48f19
 
             self.lr_scheduler = get_constant_schedule_with_warmup(self.optimizer, num_warmup_steps) #get_constant_schedule(self.optimizer) 
             for param_group in self.optimizer.param_groups:
@@ -365,15 +345,7 @@
             # Build Parameter Groups
             groups = [{"params": decay, "weight_decay": self.weight_decay}, {"params": no_decay, "weight_decay": 0.0}]
             # Create Optimizer & LR Scheduler
-<<<<<<< HEAD
-            if self.stableadam:
-                self.optimizer = StableAdamW(groups, lr=self.learning_rate)
-
-            else:
-                self.optimizer = AdamW(groups, lr=self.learning_rate)
-=======
             self.optimizer = AdamW(groups, lr=self.learning_rate)
->>>>>>> 51c48f19
 
             self.lr_scheduler = get_constant_schedule(self.optimizer)
             for param_group in self.optimizer.param_groups:
@@ -405,15 +377,7 @@
             # Build Parameter Groups
             groups = [{"params": decay, "weight_decay": self.weight_decay}, {"params": no_decay, "weight_decay": 0.0}]
             # Create Optimizer & LR Scheduler
-<<<<<<< HEAD
-            if self.stableadam:
-                self.optimizer = StableAdamW(groups, lr=self.learning_rate)
-
-            else:
-                self.optimizer = AdamW(groups, lr=self.learning_rate)
-=======
             self.optimizer = AdamW(groups, lr=self.learning_rate)
->>>>>>> 51c48f19
                 
             self.lr_scheduler = get_infinite_schedule_with_warmup_rsqrt_cooldown(self.optimizer, num_warmup_steps=num_warmup_steps, \
                 decay_steps=num_training_steps - 2 * num_warmup_steps, cooldown_steps=num_warmup_steps)
